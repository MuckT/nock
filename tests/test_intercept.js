--- conflicted
+++ resolved
@@ -2944,12 +2944,8 @@
       timeout: 10
     },
     function (err) {
-<<<<<<< HEAD
-      t.type(err, Error);
-=======
       t.type(err, 'Error');
       t.equal(err && err.code, "ETIMEDOUT");
->>>>>>> 2b480bc7
       t.end();
   });
 });